# MIT License
# Copyright 2020 Ryan Hausen
#
# Permission is hereby granted, free of charge, to any person obtaining a copy of
# this software and associated documentation files (the "Software"), to deal in
# the Software without restriction, including without limitation the rights to
# use, copy, modify, merge, publish, distribute, sublicense, and/or sell copies of
# the Software, and to permit persons to whom the Software is furnished to do so,
# subject to the following conditions:
#
# The above copyright notice and this permission notice shall be included in all
# copies or substantial portions of the Software.
#
# THE SOFTWARE IS PROVIDED "AS IS", WITHOUT WARRANTY OF ANY KIND, EXPRESS OR
# IMPLIED, INCLUDING BUT NOT LIMITED TO THE WARRANTIES OF MERCHANTABILITY, FITNESS
# FOR A PARTICULAR PURPOSE AND NONINFRINGEMENT. IN NO EVENT SHALL THE AUTHORS OR
# COPYRIGHT HOLDERS BE LIABLE FOR ANY CLAIM, DAMAGES OR OTHER LIABILITY, WHETHER
# IN AN ACTION OF CONTRACT, TORT OR OTHERWISE, ARISING FROM, OUT OF OR IN
# CONNECTION WITH THE SOFTWARE OR THE USE OR OTHER DEALINGS IN THE SOFTWARE.
"""Functions that transform the raw data into trainable data."""

import argparse
import os
import random
from concurrent.futures import ThreadPoolExecutor
from functools import partial
from itertools import product, starmap, takewhile
from typing import Callable, List, Tuple

import numpy as np
import scarlet
import scarlet.psf as psf
from astropy.io import fits
from astropy.wcs import WCS
from scipy import signal
from skimage.transform import rescale, resize
from tqdm import tqdm

import src.features.scarlet_helper as scarlet_heplper
import src.features.label_encoder_decoder as label_encoder_decoder

DATA_PATH = os.path.join(os.path.dirname(__file__), "../../data")
DATA_PATH_PROCESSED = os.path.join(DATA_PATH, "processed")
DATA_PATH_PROCESSED_SCARLET = os.path.join(DATA_PATH_PROCESSED, "scarlet")
DATA_PATH_PROCESSED_TRAIN = os.path.join(DATA_PATH_PROCESSED, "train")
DATA_PATH_PROCESSED_TEST = os.path.join(DATA_PATH_PROCESSED, "test")
DATA_PATH_RAW = os.path.join(DATA_PATH, "raw")

NUM_TRAIN_EXAMPLES = 5000
NUM_TEST_EXAMPLES = 1000


def make_dirs():
    dirs = [
        DATA_PATH,
        DATA_PATH_PROCESSED,
        DATA_PATH_PROCESSED_TRAIN,
        DATA_PATH_PROCESSED_TEST,
        DATA_PATH_RAW,
    ]

    mk = lambda s: os.makedirs(s) if not os.path.exists(s) else None
    for _ in map(mk, dirs):  # apply func to each element
        pass


def transform_catalog(catalog_fname: str, mask_fname: str):
    header = fits.getheader(mask_fname)
    wcs = WCS(header)
    catalog_image = np.zeros([header["NAXIS2"], header["NAXIS1"], 5], dtype=np.float32)

    with open(catalog_fname, "r") as f:
        lines = f.readlines()
        cols = lines[32].strip().split(",")
        rows = [l.strip().split(",") for l in lines[33:]]

    def row_convert_f(cols: List[str], row: List[str]):

        _id = float(row[cols.index("3dhst_id")])

        ra = float(row[cols.index("ra")])
        dec = float(row[cols.index("dec")])
        [[x, y]] = wcs.all_world2pix([[ra, dec]], 0)

        morphology_cols = list(
            map(
                cols.index,
                ["spheroid", "disk", "irregular", "ps_compact", "background"],
            )
        )

        morphology = np.array([float(row[i]) for i in morphology_cols])

        return [_id, y, x, morphology]

    def plot_src(arr: np.ndarray, row: List[float]):
        _id, y, x, morphology = row
        arr[int(y), int(x), :] = morphology

    convert_f = partial(row_convert_f, cols)
    draw_f = partial(plot_src, catalog_image)

    for _ in map(draw_f, map(convert_f, rows)):
        pass

    out_path = os.path.join(DATA_PATH_PROCESSED, "catalog_data.fits")
    fits.PrimaryHDU(header=header, data=catalog_image).writeto(out_path, overwrite=True)

    return catalog_image


def validate_idx(
    mask: np.ndarray,
    validate_array: np.ndarray,
    upper_y: int,
    upper_x: int,
    img_size: int,
    yx: Tuple[int, int],
) -> bool:
    y, x = yx

    if y + img_size > upper_y or x + img_size > upper_x:
        return False

    slice_y = slice(y, y + img_size)
    slice_x = slice(x, x + img_size)

    # if validate_array[slice_y, slice_x].copy().sum() < 36:
    #     return False

    return mask[slice_y, slice_x].copy().all()


def idx_generator(start: int, end: int) -> int:
    while True:
        yield random.randint(start, end)


def make_idx_collection(
    mask: np.ndarray,
    validation_arr: np.ndarray,
    img_size: int,
    collection_size: int,
    start_y: int,
    end_y: int,
    start_x: int,
    end_x: int,
    train:bool
) -> List[int]:

    # FOR CATALOG LOCATIONS ====================================================
    with open(os.path.join(DATA_PATH_PROCESSED, "interesting_sources"), "r") as f:
        lines = [l.replace("(", "").replace(")", "").replace("'", "").strip().split(",") for l in f.readlines()[1:]]

    col_id, col_ra, col_dec, col_area, col_morph = 0, 1, 2, 3, 4

    spheroids = list(filter(lambda r: r[col_morph].strip()=="spheroid", lines))
    disks = list(filter(lambda r: r[col_morph].strip()=="disk", lines))
    irregulars = list(filter(lambda r: r[col_morph].strip()=="irregular", lines))
    ps_compacts = list(filter(lambda r: r[col_morph].strip()=="ps_compact", lines))

    train_ratio = 0.8

    def get_split(vals):
        idx = int(len(vals) * train_ratio)
        if train:
            return vals[:idx]
        else:
            return vals[idx:]

    # 'mask' is a header now, but used to be array change back in calling
    # function if using random idxs
    wcs = WCS(mask)
    def convert_f(vals):
        _id, ra, dec = vals[col_id].strip(), vals[col_ra].strip(), vals[col_dec].strip()
        [[_x, _y]] = wcs.all_world2pix([[float(ra), float(dec)]], 0)


        y = int(_y) - img_size//2
        x = int(_x) - img_size//2

        return (int(_id), (y, x))

    all_srcs = (
        get_split(spheroids)
        + get_split(disks)
        + get_split(irregulars)
        + get_split(ps_compacts)
    )

    vals = list(map(convert_f, all_srcs))

    return vals
    # FOR CATALOG LOCATIONS ====================================================




    # FOR RANDOM SLICES ========================================================
    y_gen = idx_generator(start_y, end_y)
    x_gen = idx_generator(start_x, end_x)

    valid_count = lambda iyx: iyx[0] < collection_size
    valid_idx_f = partial(validate_idx, mask, validation_arr, end_y, end_x, img_size)

    # We want a collection of valid (y, x) coordinates that we can use to
    # crop from the larger image. Explanation starting from the right:
    #
    # zip(y_gen, x_gen) -- is an inifite generator that produces random integer
    #                      tuples of (y, x) within the start and end ranges
    #
    # filter(valid_idx_f, ...) -- filters tuple pairs from zip(y_gen, x_gen)
    #                             that can't be used to generate a valid sample
    #                             based on the conditions in valid_idx_f function
    #
    # enumerate(...) -- returns a tuple (i, (y, x)) where i is an integer that
    #                   counts the values as they are generated. In our case,
    #                   its a running count of the valid tuples generated
    #
    # takewhile(valid_count, ...) -- takewhile returns the values in the
    #                                collection while valid_count returns True.
    #                                In our case, valid_count returns true while
    #                                the i returned by enumerate(...) is less
    #                                than collection_size
    #
    # [iyx for iyx ...] -- iyx is a valid tuple (i, (y, x)) from takewhile(...)
    return [
        iyx
        for iyx in takewhile(
            valid_count, enumerate(filter(valid_idx_f, zip(y_gen, x_gen)))
        )
    ]
    # FOR RANDOM SLICES ========================================================


# Center of Mass Label Functions ===============================================
# https://stackoverflow.com/a/46892763/2691018
def gaussian_kernel_2d(kernlen, std=8):
    """Returns a 2D Gaussian kernel array."""

    if kernlen % 2 == 0:
        raise ValueError("Only odd kernel lengths are supported")

    gkern1d = signal.gaussian(kernlen, std=std).reshape(kernlen, 1)
    gkern2d = np.outer(gkern1d, gkern1d)
    return gkern2d


# UPDATES 'image' in place
def insert_gaussian(image, g_kern, y, x) -> None:
    height, width = image.shape
    half_kernel_len = int(g_kern.shape[0] / 2)

    def image_slice_f(yx, bound):
        return slice(max(yx - half_kernel_len, 0), min(yx + half_kernel_len, bound),)

    def kernel_slice_f(yx, bound):
        begin = half_kernel_len - min(
            half_kernel_len, half_kernel_len - (half_kernel_len - yx)
        )

        end = half_kernel_len + min(half_kernel_len, bound - yx,)

        return slice(begin, end)

    image_ys = image_slice_f(y, height)
    image_xs = image_slice_f(x, width)

    kernel_ys = kernel_slice_f(y, height)
    kernel_xs = kernel_slice_f(x, width)

    tmp_image = image[image_ys, image_xs].copy()
    tmp_kernel = g_kern[kernel_ys, kernel_xs].copy()

    image[image_ys, image_xs] = np.maximum(tmp_image, tmp_kernel)


def build_center_mass_image(
    source_locations: np.ndarray, gaussian_kernel_len: int, gaussian_kernel_std: int,
) -> np.ndarray:
    center_of_mass = np.zeros_like(source_locations, dtype=np.float32)
    src_ys, src_xs = np.nonzero(source_locations)

    gaussian_kernel = gaussian_kernel_2d(gaussian_kernel_len, std=gaussian_kernel_std)

    insert_gaussian_f = partial(insert_gaussian, center_of_mass, gaussian_kernel)

    for _ in starmap(insert_gaussian_f, zip(src_ys, src_xs)):
        pass

    return center_of_mass[:, :, np.newaxis]


# ==============================================================================
# ==============================================================================


def crop_convert_and_save(  #                   0:4    4:8       8       9:
    data: np.ndarray,  # [height, width, 12] = flux + weights + bkg +  morph(source pixels)
    psfs: List[np.ndarray],
    wcs: WCS,
    img_size: int,
    save_dir: str,
    iyx: Tuple[int, Tuple[int, int]],
) -> None:
    i, (y, x) = iyx
    ys, xs = slice(y, y + img_size), slice(x, x + img_size)

    bands = ["h", "j", "v", "z"]
    flux = np.transpose(data[ys, xs, :4].copy(), axes=(2, 0, 1))  # [b, h, w]
    weights = np.transpose(data[ys, xs, 4:8].copy(), axes=(2, 0, 1))  # [b, h, w]
    background = data[ys, xs, 8:9].copy()  # [h, w, 1]
    catalog_data = np.transpose(data[ys, xs, 9:].copy(), axes=(2, 0, 1))  # [h, w, 5]

    source_locations = (catalog_data[0, :, :] > 0).astype(np.int)

    model_psf = scarlet.GaussianPSF(sigma=(0.8,) * 4)

    scarlet_file_path = os.path.join(DATA_PATH_PROCESSED_SCARLET, f"{i}.fits")
    if os.path.exists(scarlet_file_path):
        scarlet_src_vals = [arr for arr in fits.getdata(scarlet_file_path)]
    else:
        scarlet_src_vals = scarlet_heplper.get_scarlet_fit(
            bands, psfs, model_psf, flux, weights, catalog_data,
        )

        fits.PrimaryHDU(data=np.array(scarlet_src_vals)).writeto(scarlet_file_path)

    center_of_mass = build_center_mass_image(source_locations, 51, 8)

<<<<<<< HEAD
    ys, xs = np.nonzero(source_locations)
    source_idxs = np.array(list(zip(ys, xs)))

    claim_map_image = label_encoder_decoder.get_claim_map(
        5,
        source_idxs,
        flux.shape,
        scarlet_src_vals
    ) # [h, w, b, n]


    # (
    #     claim_vector_image,
    #     claim_map_image,
    # ) = label_encoder_decoder.get_claim_vector_image_and_map(
    #     source_locations, background, flux.shape, scarlet_src_vals
    # )
=======
    # (
    #     claim_vector_image,
    #     claim_map_image,
    # ) = label_encoder_decoder.get_claim_vector_image_and_map(
    #     source_locations, flux.shape, scarlet_src_vals
    # )

    claim_map_image = label_encoder_decoder.get_claim_map(
        5,
        source_locations,
        flux.shape,
        scarlet_src_vals
    ) # [h, w, b, n]
>>>>>>> 50ed0e44

    save_data = [
        np.transpose(flux, axes=(1, 2, 0)),
        background,
        center_of_mass,
        # claim_vector_image,
        claim_map_image,
    ]

    fname_prefix = lambda s: f"{i}-{s}.fits"
    save_names = list(
        map(
            fname_prefix,
<<<<<<< HEAD
            [
                "flux",
                "background",
                "center_of_mass",
                #"claim_vectors",
                "claim_maps"
            ],
=======
            ["flux", "background", "center_of_mass", "claim_maps"],
>>>>>>> 50ed0e44
        )
    )

    def save_f(name, arr):
        fits.PrimaryHDU(data=arr).writeto(os.path.join(save_dir, name))

    for _ in starmap(save_f, zip(save_names, save_data)):
        pass


def get_full_name(fname_key: str) -> str:
    return next(filter(lambda f: fname_key in f, os.listdir(DATA_PATH_RAW)))


def main(img_size: int) -> None:
    make_dirs()

    if (
        len(os.listdir(DATA_PATH_PROCESSED_TRAIN)) > 0
        or len(os.listdir(DATA_PATH_PROCESSED_TEST)) > 0
    ):
        print(f"Files exists in {DATA_PATH_PROCESSED} skipping data extraction.")
    else:
        random.seed(12171988)

        # CATALOG ==============================================================
        mask_fname = get_full_name("mask")
        data_catalog = transform_catalog(
            os.path.join(DATA_PATH_RAW, get_full_name("catalog")),
            os.path.join(DATA_PATH_RAW, mask_fname),
        )
        # CATALOG ==============================================================

        # BUILD INDEXES ========================================================
        with fits.open(os.path.join(DATA_PATH_RAW, mask_fname)) as mask_hdul:
            mask = mask_hdul[0].header  # pylint: disable=no-member
            val_array = data_catalog  # pylint: disable=no-member

            train_ys, train_xs = (11500, 21400), (3800, 19400)
            test_ys, test_xs = (3200, 11500), (3000, 18000)

            train_idxs = make_idx_collection(
                mask, val_array, img_size, NUM_TRAIN_EXAMPLES, *train_ys, *train_xs, True
            )
            test_idxs = make_idx_collection(
                mask, val_array, img_size, NUM_TEST_EXAMPLES, *test_ys, *test_xs, False
            )
            del mask
        # BUILD INDEXES ========================================================

        # PSFs =================================================================

        def rescale_psf(band):
            arr = rescale(
                fits.getdata(os.path.join(DATA_PATH_RAW, "tinytim", f"{band}.fits")),
                27 / 73,
            )
            arr /= arr.sum()

            fits.PrimaryHDU(data=arr).writeto(
                os.path.join(DATA_PATH_RAW, "tinytim", f"{band}_resized.fits"),
                overwrite=True,
            )

        for _ in map(rescale_psf, ["v", "z"]):
            pass

        fname = lambda b: f"{b}.fits" if b in "hj" else f"{b}_resized.fits"
        psf_path = lambda b: os.path.join(DATA_PATH_RAW, "tinytim", fname(b))
        psfs = np.array([fits.getdata(psf_path(b)) for b in "hjvz"])

        # PSFs =================================================================

        # FLUX, WEIGHTS and MORPHOLOGIES =======================================
        file_keywords = [
            "f160w_v2.0_sci",
            "f125w_v2.0_sci",
            "f606w_v2.0_sci",
            "f850lp_v2.0_sci",
            "f160w_v2.0_wht",
            "f125w_v2.0_wht",
            "f606w_v2.0_wht",
            "f850lp_v2.0_wht",
            "background",
        ]

        data_fnames = [
            os.path.join(DATA_PATH_RAW, get_full_name(fname_key))
            for fname_key in file_keywords
        ]

        print("Opening data files")

        big_array_fname = os.path.join(DATA_PATH_PROCESSED, "combined_array.dat")
        if not os.path.exists(big_array_fname):
            data = np.memmap(
                big_array_fname, dtype=np.float32, mode="w+", shape=(25000, 25000, 14)
            )

            def update_arr(i):
                arr = fits.getdata(data_fnames[i])
                data[:, :, i] = arr[:, :]
                del arr

            for _ in map(update_arr, tqdm(range(len(file_keywords)))):
                pass

            data[:, :, 9:] = data_catalog[:, :, :]

            del data

        data = np.memmap(
            big_array_fname, dtype=np.float32, mode="r", shape=(25000, 25000, 14)
        )

        del data_catalog

        # data_flux = [fits.getdata(d, memmap=True) for d in tqdm(data_fnames[:4])]
        # data_wht = [fits.getdata(d, memmap=True) for d in tqdm(data_fnames[4:-1])]
        # data_lbls = [fits.getdata(data_fnames[-1], memmap=True)]

        print("Done opening")
        # FLUX and MORPHOLOGIES ================================================

        # ======================================================================
        # Data is [height, width,
        #             [ H_flx, J_flx, V_flx, Z_flx,
        #               H_wht, J_wht, V_wht, Z_wht,
        #               bkg,
        #               sph,dsk,irr,psc,bkg
        #             ]
        #         ]
        # ======================================================================
        # data = np.concatenate([np.dstack(data_flux + data_wht + data_lbls), data_catalog], axis=-1)
        # del data_catalog
        # del data_flux
        # del data_wht
        # del data_lbls

        print("Getting header")
        header = fits.getheader(data_fnames[0])
        wcs = WCS(header)

        # TODO: change crop and save, to crop convert and save
        train_crop_f = partial(
            crop_convert_and_save, data, psfs, wcs, img_size, DATA_PATH_PROCESSED_TRAIN
        )

        for _ in map(
            train_crop_f,
            tqdm(train_idxs, desc="Making training examples", total=NUM_TRAIN_EXAMPLES),
        ):
            pass

        test_crop_f = partial(
            crop_convert_and_save, data, psfs, wcs, img_size, DATA_PATH_PROCESSED_TEST
        )

        for _ in map(
            test_crop_f,
            tqdm(test_idxs, desc="Making testing examples", total=NUM_TEST_EXAMPLES),
        ):
            pass


if __name__ == "__main__":
    parser = argparse.ArgumentParser()
    parser.add_argument("--input_size", type=int, default=256)

    main(parser.parse_args().input_size)<|MERGE_RESOLUTION|>--- conflicted
+++ resolved
@@ -328,7 +328,6 @@
 
     center_of_mass = build_center_mass_image(source_locations, 51, 8)
 
-<<<<<<< HEAD
     ys, xs = np.nonzero(source_locations)
     source_idxs = np.array(list(zip(ys, xs)))
 
@@ -346,21 +345,6 @@
     # ) = label_encoder_decoder.get_claim_vector_image_and_map(
     #     source_locations, background, flux.shape, scarlet_src_vals
     # )
-=======
-    # (
-    #     claim_vector_image,
-    #     claim_map_image,
-    # ) = label_encoder_decoder.get_claim_vector_image_and_map(
-    #     source_locations, flux.shape, scarlet_src_vals
-    # )
-
-    claim_map_image = label_encoder_decoder.get_claim_map(
-        5,
-        source_locations,
-        flux.shape,
-        scarlet_src_vals
-    ) # [h, w, b, n]
->>>>>>> 50ed0e44
 
     save_data = [
         np.transpose(flux, axes=(1, 2, 0)),
@@ -374,7 +358,6 @@
     save_names = list(
         map(
             fname_prefix,
-<<<<<<< HEAD
             [
                 "flux",
                 "background",
@@ -382,9 +365,6 @@
                 #"claim_vectors",
                 "claim_maps"
             ],
-=======
-            ["flux", "background", "center_of_mass", "claim_maps"],
->>>>>>> 50ed0e44
         )
     )
 
